redirects = {
    "intermediate/flask_rest_api_tutorial": "../index.html",
    "beginner/ptcheat.html": "../index.html",
    "beginner/deploy_seq2seq_hybrid_frontend_tutorial.html": "../index.html",
    "recipes/bundled_inputs.html": "../index.html",
<<<<<<< HEAD
    "intermediate/torchserve_with_ipex_2": "../index.html",
=======
    "recipes/torchserve_vertexai_tutorial": "../index.html",
>>>>>>> 47516f57
}<|MERGE_RESOLUTION|>--- conflicted
+++ resolved
@@ -3,9 +3,6 @@
     "beginner/ptcheat.html": "../index.html",
     "beginner/deploy_seq2seq_hybrid_frontend_tutorial.html": "../index.html",
     "recipes/bundled_inputs.html": "../index.html",
-<<<<<<< HEAD
     "intermediate/torchserve_with_ipex_2": "../index.html",
-=======
     "recipes/torchserve_vertexai_tutorial": "../index.html",
->>>>>>> 47516f57
 }