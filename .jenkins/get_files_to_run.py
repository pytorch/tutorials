--- conflicted
+++ resolved
@@ -76,13 +76,8 @@
     all_files = get_all_files()
     files_to_run = calculate_shards(all_files, num_shards=num_shards)[shard_num]
     remove_other_files(all_files, files_to_run)
-<<<<<<< HEAD
     stripped_file_names = [Path(x).stem for x in files_to_run]
-    print("\n".join(stripped_file_names))
-=======
-    stripped_file_names = list(map(lambda x: Path(x).stem, files_to_run))
     print(" ".join(stripped_file_names))
->>>>>>> 458285f5
 
 
 if __name__ == "__main__":
