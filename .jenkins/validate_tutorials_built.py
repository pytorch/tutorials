from pathlib import Path
from typing import List

from bs4 import BeautifulSoup

REPO_ROOT = Path(__file__).parent.parent

# For every tutorial on this list, we should determine if it is ok to not run the tutorial (add a comment after
# the file name to explain why, like intro.html), or fix the tutorial and remove it from this list).

NOT_RUN = [
    "basics/intro",  # no code
    "translation_transformer",
    "profiler",
    "saving_loading_models",
    "introyt/captumyt",
    "introyt/trainingyt",
    "examples_nn/polynomial_module",
    "examples_nn/dynamic_net",
    "examples_nn/polynomial_optim",
    "former_torchies/autograd_tutorial_old",
    "former_torchies/tensor_tutorial_old",
    "examples_autograd/polynomial_autograd",
    "examples_autograd/polynomial_custom_function",
    "parametrizations",
    "mnist_train_nas",  # used by ax_multiobjective_nas_tutorial.py
    "fx_conv_bn_fuser",
    "super_resolution_with_onnxruntime",
    "ddp_pipeline",  # requires 4 gpus
    "fx_graph_mode_ptq_dynamic",
    "vmap_recipe",
    "torchscript_freezing",
    "nestedtensor",
    "recipes/saving_and_loading_models_for_inference",
    "recipes/saving_multiple_models_in_one_file",
    "recipes/loading_data_recipe",
    "recipes/tensorboard_with_pytorch",
    "recipes/what_is_state_dict",
    "recipes/profiler_recipe",
    "recipes/save_load_across_devices",
    "recipes/warmstarting_model_using_parameters_from_a_different_model",
<<<<<<< HEAD
    "torch_compile_tutorial_",
=======
    "dynamo_tutorial",
>>>>>>> 885d83d1
    "recipes/dynamic_quantization",
    "recipes/saving_and_loading_a_general_checkpoint",
    "recipes/benchmark",
    "recipes/tuning_guide",
    "recipes/zeroing_out_gradients",
    "recipes/defining_a_neural_network",
    "recipes/timer_quick_start",
    "recipes/amp_recipe",
    "recipes/Captum_Recipe",
    "hyperparameter_tuning_tutorial",
    "flask_rest_api_tutorial",
    "text_to_speech_with_torchaudio",
    "ax_multiobjective_nas_tutorial"
]


def tutorial_source_dirs() -> List[Path]:
    return [
        p.relative_to(REPO_ROOT).with_name(p.stem[:-7])
        for p in REPO_ROOT.glob("*_source")
    ]


def main() -> None:
    docs_dir = REPO_ROOT / "docs"
    html_file_paths = []
    for tutorial_source_dir in tutorial_source_dirs():
        glob_path = f"{tutorial_source_dir}/**/*.html"
        html_file_paths += docs_dir.glob(glob_path)

    did_not_run = []
    for html_file_path in html_file_paths:
        with open(html_file_path, "r", encoding="utf-8") as html_file:
            html = html_file.read()
        html_soup = BeautifulSoup(html, "html.parser")
        elems = html_soup.find_all("p", {"class": "sphx-glr-timing"})
        for elem in elems:
            if (
                "Total running time of the script: ( 0 minutes  0.000 seconds)"
                in elem.text
                and not any(
                    html_file_path.match(file) for file in NOT_RUN
                )
            ):
                did_not_run.append(html_file_path.as_posix())

    if len(did_not_run) != 0:
        raise RuntimeError(
            "The following file(s) are not known bad but ran in 0.000 sec, meaning that any "
            + "python code in this tutorial probably didn't run:\n{}".format(
                "\n".join(did_not_run)
            )
        )


if __name__ == "__main__":
    main()<|MERGE_RESOLUTION|>--- conflicted
+++ resolved
@@ -39,11 +39,7 @@
     "recipes/profiler_recipe",
     "recipes/save_load_across_devices",
     "recipes/warmstarting_model_using_parameters_from_a_different_model",
-<<<<<<< HEAD
     "torch_compile_tutorial_",
-=======
-    "dynamo_tutorial",
->>>>>>> 885d83d1
     "recipes/dynamic_quantization",
     "recipes/saving_and_loading_a_general_checkpoint",
     "recipes/benchmark",
