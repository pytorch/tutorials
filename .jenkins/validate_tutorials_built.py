from pathlib import Path
from typing import List

from bs4 import BeautifulSoup

REPO_ROOT = Path(__file__).parent.parent

# For every tutorial on this list, we should determine if it is ok to not run the tutorial (add a comment after
# the file name to explain why, like intro.html), or fix the tutorial and remove it from this list).

NOT_RUN = [
    "beginner_source/basics/intro",  # no code
    "beginner_source/introyt/introyt_index", # no code
    "beginner_source/onnx/intro_onnx",
    "beginner_source/profiler",
    "beginner_source/saving_loading_models",
    "beginner_source/introyt/captumyt",
    "beginner_source/examples_nn/polynomial_module",
    "beginner_source/examples_nn/dynamic_net",
    "beginner_source/examples_nn/polynomial_optim",
    "beginner_source/former_torchies/autograd_tutorial_old",
    "beginner_source/former_torchies/tensor_tutorial_old",
    "beginner_source/examples_autograd/polynomial_autograd",
    "beginner_source/examples_autograd/polynomial_custom_function",
    "intermediate_source/mnist_train_nas",  # used by ax_multiobjective_nas_tutorial.py
    "intermediate_source/fx_conv_bn_fuser",
    "intermediate_source/_torch_export_nightly_tutorial",  # does not work on release
    "advanced_source/super_resolution_with_onnxruntime",
    "advanced_source/usb_semisup_learn", # fails with CUDA OOM error, should try on a different worker
    "prototype_source/fx_graph_mode_ptq_dynamic",
    "prototype_source/vmap_recipe",
    "prototype_source/torchscript_freezing",
    "prototype_source/nestedtensor",
    "recipes_source/recipes/saving_and_loading_models_for_inference",
    "recipes_source/recipes/saving_multiple_models_in_one_file",
    "recipes_source/recipes/tensorboard_with_pytorch",
    "recipes_source/recipes/what_is_state_dict",
    "recipes_source/recipes/profiler_recipe",
    "recipes_source/recipes/save_load_across_devices",
    "recipes_source/recipes/warmstarting_model_using_parameters_from_a_different_model",
    "recipes_source/recipes/dynamic_quantization",
    "recipes_source/recipes/saving_and_loading_a_general_checkpoint",
    "recipes_source/recipes/benchmark",
    "recipes_source/recipes/tuning_guide",
    "recipes_source/recipes/zeroing_out_gradients",
    "recipes_source/recipes/defining_a_neural_network",
    "recipes_source/recipes/timer_quick_start",
    "recipes_source/recipes/amp_recipe",
    "recipes_source/recipes/Captum_Recipe",
    "intermediate_source/flask_rest_api_tutorial",
    "intermediate_source/text_to_speech_with_torchaudio",
    "intermediate_source/tensorboard_profiler_tutorial", # reenable after 2.0 release.
<<<<<<< HEAD
    "advanced_source/pendulum",
=======
    "intermediate_source/torch_export_tutorial", # reenable after 2940 is fixed.
>>>>>>> 8604b4be
]

def tutorial_source_dirs() -> List[Path]:
    return [
        p.relative_to(REPO_ROOT).with_name(p.stem[:-7])
        for p in REPO_ROOT.glob("*_source")
    ]


def main() -> None:
    docs_dir = REPO_ROOT / "docs"
    html_file_paths = []
    for tutorial_source_dir in tutorial_source_dirs():
        glob_path = f"{tutorial_source_dir}/**/*.html"
        html_file_paths += docs_dir.glob(glob_path)

    should_not_run = [f'{x.replace("_source", "")}.html' for x in NOT_RUN]
    did_not_run = []
    for html_file_path in html_file_paths:
        with open(html_file_path, "r", encoding="utf-8") as html_file:
            html = html_file.read()
        html_soup = BeautifulSoup(html, "html.parser")
        elems = html_soup.find_all("p", {"class": "sphx-glr-timing"})
        for elem in elems:
            if (
                "Total running time of the script: ( 0 minutes  0.000 seconds)"
                in elem.text
                and not any(html_file_path.match(file) for file in should_not_run)
            ):
                did_not_run.append(html_file_path.as_posix())

    if len(did_not_run) != 0:
        raise RuntimeError(
            "The following file(s) are not known bad but ran in 0.000 sec, meaning that any "
            + "python code in this tutorial probably didn't run:\n{}".format(
                "\n".join(did_not_run)
            )
        )


if __name__ == "__main__":
    main()<|MERGE_RESOLUTION|>--- conflicted
+++ resolved
@@ -50,11 +50,6 @@
     "intermediate_source/flask_rest_api_tutorial",
     "intermediate_source/text_to_speech_with_torchaudio",
     "intermediate_source/tensorboard_profiler_tutorial", # reenable after 2.0 release.
-<<<<<<< HEAD
-    "advanced_source/pendulum",
-=======
-    "intermediate_source/torch_export_tutorial", # reenable after 2940 is fixed.
->>>>>>> 8604b4be
 ]
 
 def tutorial_source_dirs() -> List[Path]:
