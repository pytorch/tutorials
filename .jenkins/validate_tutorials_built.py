from pathlib import Path
from typing import List

from bs4 import BeautifulSoup

REPO_ROOT = Path(__file__).parent.parent

# For every tutorial on this list, we should determine if it is ok to not run the tutorial (add a comment after
# the file name to explain why, like intro.html), or fix the tutorial and remove it from this list).

NOT_RUN = [
    "beginner_source/basics/intro",  # no code
    "beginner_source/introyt/introyt_index", # no code
    "beginner_source/onnx/intro_onnx",
    "beginner_source/profiler",
    "beginner_source/saving_loading_models",
    "beginner_source/introyt/captumyt",
    "beginner_source/examples_nn/polynomial_module",
    "beginner_source/examples_nn/dynamic_net",
    "beginner_source/examples_nn/polynomial_optim",
    "beginner_source/former_torchies/autograd_tutorial_old",
    "beginner_source/former_torchies/tensor_tutorial_old",
    "beginner_source/examples_autograd/polynomial_autograd",
    "beginner_source/examples_autograd/polynomial_custom_function",
    "intermediate_source/mnist_train_nas",  # used by ax_multiobjective_nas_tutorial.py
    "intermediate_source/fx_conv_bn_fuser",
    "intermediate_source/_torch_export_nightly_tutorial",  # does not work on release
    "advanced_source/super_resolution_with_onnxruntime",
    "advanced_source/usb_semisup_learn", # fails with CUDA OOM error, should try on a different worker
    "prototype_source/fx_graph_mode_ptq_dynamic",
    "prototype_source/vmap_recipe",
    "prototype_source/torchscript_freezing",
    "prototype_source/nestedtensor",
    "recipes_source/recipes/saving_and_loading_models_for_inference",
    "recipes_source/recipes/saving_multiple_models_in_one_file",
    "recipes_source/recipes/tensorboard_with_pytorch",
    "recipes_source/recipes/what_is_state_dict",
    "recipes_source/recipes/profiler_recipe",
    "recipes_source/recipes/save_load_across_devices",
    "recipes_source/recipes/warmstarting_model_using_parameters_from_a_different_model",
    "recipes_source/recipes/dynamic_quantization",
    "recipes_source/recipes/saving_and_loading_a_general_checkpoint",
    "recipes_source/recipes/benchmark",
    "recipes_source/recipes/tuning_guide",
    "recipes_source/recipes/zeroing_out_gradients",
    "recipes_source/recipes/defining_a_neural_network",
    "recipes_source/recipes/timer_quick_start",
    "recipes_source/recipes/amp_recipe",
    "recipes_source/recipes/Captum_Recipe",
    "intermediate_source/flask_rest_api_tutorial",
    "intermediate_source/text_to_speech_with_torchaudio",
    "intermediate_source/tensorboard_profiler_tutorial", # reenable after 2.0 release.
    "intermediate_source/torch_export_tutorial", # reenable after 2940 is fixed.
<<<<<<< HEAD
    "beginner_source/onnx/export_simple_model_to_onnx_tutorial",
    "beginner_source/onnx/onnx_registry_tutorial"
=======
    "advanced_source/pendulum",
>>>>>>> 8f0518ce
]

def tutorial_source_dirs() -> List[Path]:
    return [
        p.relative_to(REPO_ROOT).with_name(p.stem[:-7])
        for p in REPO_ROOT.glob("*_source")
    ]


def main() -> None:
    docs_dir = REPO_ROOT / "docs"
    html_file_paths = []
    for tutorial_source_dir in tutorial_source_dirs():
        glob_path = f"{tutorial_source_dir}/**/*.html"
        html_file_paths += docs_dir.glob(glob_path)

    should_not_run = [f'{x.replace("_source", "")}.html' for x in NOT_RUN]
    did_not_run = []
    for html_file_path in html_file_paths:
        with open(html_file_path, "r", encoding="utf-8") as html_file:
            html = html_file.read()
        html_soup = BeautifulSoup(html, "html.parser")
        elems = html_soup.find_all("p", {"class": "sphx-glr-timing"})
        for elem in elems:
            if (
                "Total running time of the script: ( 0 minutes  0.000 seconds)"
                in elem.text
                and not any(html_file_path.match(file) for file in should_not_run)
            ):
                did_not_run.append(html_file_path.as_posix())

    if len(did_not_run) != 0:
        raise RuntimeError(
            "The following file(s) are not known bad but ran in 0.000 sec, meaning that any "
            + "python code in this tutorial probably didn't run:\n{}".format(
                "\n".join(did_not_run)
            )
        )


if __name__ == "__main__":
    main()<|MERGE_RESOLUTION|>--- conflicted
+++ resolved
@@ -51,12 +51,6 @@
     "intermediate_source/text_to_speech_with_torchaudio",
     "intermediate_source/tensorboard_profiler_tutorial", # reenable after 2.0 release.
     "intermediate_source/torch_export_tutorial", # reenable after 2940 is fixed.
-<<<<<<< HEAD
-    "beginner_source/onnx/export_simple_model_to_onnx_tutorial",
-    "beginner_source/onnx/onnx_registry_tutorial"
-=======
-    "advanced_source/pendulum",
->>>>>>> 8f0518ce
 ]
 
 def tutorial_source_dirs() -> List[Path]:
