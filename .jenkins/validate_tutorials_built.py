--- conflicted
+++ resolved
@@ -51,13 +51,10 @@
     "intermediate_source/text_to_speech_with_torchaudio",
     "intermediate_source/tensorboard_profiler_tutorial", # reenable after 2.0 release.
     "intermediate_source/torch_export_tutorial", # reenable after 2940 is fixed.
-<<<<<<< HEAD
     "prototype_source/gpu_quantization_torchao_tutorial", # enable when 3194
-=======
     "advanced_source/pendulum",
     "beginner_source/onnx/export_simple_model_to_onnx_tutorial",
     "beginner_source/onnx/onnx_registry_tutorial"
->>>>>>> c2faee45
 ]
 
 def tutorial_source_dirs() -> List[Path]:
