#!/bin/bash

set -ex

export BUCKET_NAME=pytorch-tutorial-build-pull-request

# set locale for click dependency in spacy
export LC_ALL=C.UTF-8
export LANG=C.UTF-8

DIR="$( cd "$( dirname "${BASH_SOURCE[0]}" )" >/dev/null && pwd )"

# Update root certificates by installing new libgnutls30

# Install pandoc (does not install from pypi)
sudo apt-get update
sudo apt-get install -y pandoc

# NS: Path to python runtime should already be part of docker container
# export PATH=/opt/conda/bin:$PATH

#Install PyTorch Nightly for test.
# Nightly - pip install --pre torch torchvision torchaudio -f https://download.pytorch.org/whl/nightly/cu102/torch_nightly.html
# Install 2.5 to merge all 2.4 PRs - uncomment to install nightly binaries (update the version as needed).
<<<<<<< HEAD
sudo pip uninstall -y torch torchvision torchaudio torchtext torchdata torchrl tensordict
pip3 install torch==2.7.0 torchvision torchaudio --no-cache-dir --index-url https://download.pytorch.org/whl/test/cu126
#sudo pip uninstall -y fbgemm-gpu
#sudo pip3 install --pre fbgemm-gpu --index-url https://download.pytorch.org/whl/nightly/cu126/
#pip install tensordict-nightly
#pip install torchrl-nightly
#sudo pip3 install fbgemm-gpu==1.1.0 torchrec==1.0.0 --no-cache-dir --index-url https://download.pytorch.org/whl/test/cu126


=======
# sudo pip uninstall -y torch torchvision torchaudio torchtext torchdata
# sudo pip3 install torch==2.6.0 torchvision --no-cache-dir --index-url https://download.pytorch.org/whl/test/cu124
# sudo pip uninstall -y fbgemm-gpu torchrec
# sudo pip3 install fbgemm-gpu==1.1.0 torchrec==1.0.0 --no-cache-dir --index-url https://download.pytorch.org/whl/test/cu124
sudo pip uninstall -y torch torchvision torchaudio torchtext torchdata torchrl tensordict
pip3 install torch==2.7.0 torchvision torchaudio --no-cache-dir --index-url https://download.pytorch.org/whl/test/cu126
#sudo pip uninstall -y fbgemm-gpu
>>>>>>> 5c60fe07
# Install two language tokenizers for Translation with TorchText tutorial
python -m spacy download en_core_web_sm
python -m spacy download de_core_news_sm

awsv2 -i
awsv2 configure set default.s3.multipart_threshold 5120MB

# Decide whether to parallelize tutorial builds, based on $JOB_BASE_NAME
if [[ "${JOB_TYPE}" == "worker" ]]; then
  # Step 1: Remove runnable code from tutorials that are not supposed to be run
  python $DIR/remove_runnable_code.py beginner_source/aws_distributed_training_tutorial.py beginner_source/aws_distributed_training_tutorial.py || true
  # Temp remove for mnist download issue. (Re-enabled for 1.8.1)
  # python $DIR/remove_runnable_code.py beginner_source/fgsm_tutorial.py beginner_source/fgsm_tutorial.py || true
  # python $DIR/remove_runnable_code.py intermediate_source/spatial_transformer_tutorial.py intermediate_source/spatial_transformer_tutorial.py || true
  # Temp remove for 1.10 release.
  # python $DIR/remove_runnable_code.py advanced_source/neural_style_tutorial.py advanced_source/neural_style_tutorial.py || true

  # TODO: Fix bugs in these tutorials to make them runnable again
  # python $DIR/remove_runnable_code.py beginner_source/audio_classifier_tutorial.py beginner_source/audio_classifier_tutorial.py || true

  # Remove runnable code from tensorboard_profiler_tutorial.py as it frequently crashes, see https://github.com/pytorch/pytorch/issues/74139
  # python $DIR/remove_runnable_code.py intermediate_source/tensorboard_profiler_tutorial.py intermediate_source/tensorboard_profiler_tutorial.py || true

  # Step 2: Keep certain tutorials based on file count, and remove runnable code in all other tutorials
  # IMPORTANT NOTE: We assume that each tutorial has a UNIQUE filename.
  FILES_TO_RUN=$(python .jenkins/get_files_to_run.py)
  echo "FILES_TO_RUN: " ${FILES_TO_RUN}
  # Files to run must be accessible to subprocessed (at least to `download_data.py`)
  export FILES_TO_RUN

  # Step 3: Run `make docs` to generate HTML files and static files for these tutorialis
  pip3 install -e git+https://github.com/pytorch/pytorch_sphinx_theme.git#egg=pytorch_sphinx_theme
  make docs

  # Step 3.1: Run the post-processing script:
  python .jenkins/post_process_notebooks.py

  # Step 4: If any of the generated files are not related the tutorial files we want to run,
  # then we remove them
  set +x
  for filename in $(find docs/beginner docs/intermediate docs/advanced docs/recipes docs/prototype -name '*.html'); do
    file_basename=$(basename $filename .html)
    if [[ ! " ${FILES_TO_RUN} " =~ " ${file_basename} " ]]; then
      echo "removing $filename"
      rm $filename
    fi
  done
  for filename in $(find docs/beginner docs/intermediate docs/advanced docs/recipes docs/prototype -name '*.rst'); do
    file_basename=$(basename $filename .rst)
    if [[ ! " ${FILES_TO_RUN} " =~ " ${file_basename} " ]]; then
      echo "removing $filename"
      rm $filename
    fi
  done
  for filename in $(find docs/_downloads -name '*.py'); do
    file_basename=$(basename $filename .py)
    if [[ ! " ${FILES_TO_RUN} " =~ " ${file_basename} " ]]; then
      echo "removing $filename"
      rm $filename
    fi
  done
  for filename in $(find docs/_downloads -name '*.ipynb'); do
    file_basename=$(basename $filename .ipynb)
    if [[ ! " ${FILES_TO_RUN} " =~ " ${file_basename} " ]]; then
      echo "removing $filename"
      rm $filename
    fi
  done
  for filename in $(find docs/_sources/beginner docs/_sources/intermediate docs/_sources/advanced docs/_sources/recipes -name '*.rst.txt'); do
    file_basename=$(basename $filename .rst.txt)
    if [[ ! " ${FILES_TO_RUN} " =~ " ${file_basename} " ]]; then
      echo "removing $filename"
      rm $filename
    fi
  done
  for filename in $(find docs/.doctrees/beginner docs/.doctrees/intermediate docs/.doctrees/advanced docs/.doctrees/recipes docs/.doctrees/prototype -name '*.doctree'); do
    file_basename=$(basename $filename .doctree)
    if [[ ! " ${FILES_TO_RUN} " =~ " ${file_basename} " ]]; then
      echo "removing $filename"
      rm $filename
    fi
  done
  set -x

  # Step 5: Remove INVISIBLE_CODE_BLOCK from .html/.rst.txt/.ipynb/.py files
  bash $DIR/remove_invisible_code_block_batch.sh docs
  python .jenkins/validate_tutorials_built.py

  # Step 6: Copy generated files to S3, tag with commit ID
  7z a worker_${WORKER_ID}.7z docs
  awsv2 s3 cp worker_${WORKER_ID}.7z s3://${BUCKET_NAME}/${COMMIT_ID}/worker_${WORKER_ID}.7z
elif [[ "${JOB_TYPE}" == "manager" ]]; then
  # Step 1: Generate no-plot HTML pages for all tutorials
  pip3 install -e git+https://github.com/pytorch/pytorch_sphinx_theme.git#egg=pytorch_sphinx_theme
  make html-noplot
  cp -r _build/html docs

  # Step 2: Wait for all workers to finish
  # Don't actually need to do this because gha will wait

  # Step 3: Download generated with-plot HTML files and static files from S3, merge into one folder
  mkdir -p docs_with_plot/docs
  for ((worker_id=1;worker_id<NUM_WORKERS+1;worker_id++)); do
    awsv2 s3 cp s3://${BUCKET_NAME}/${COMMIT_ID}/worker_$worker_id.7z worker_$worker_id.7z
    7z x worker_$worker_id.7z -oworker_$worker_id
    yes | cp -R worker_$worker_id/docs/* docs_with_plot/docs
  done

  # Step 4: Copy all generated files into docs
  rsync -av docs_with_plot/docs/ docs --exclude='**aws_distributed_training_tutorial*'

  # Step 5: Remove INVISIBLE_CODE_BLOCK from .html/.rst.txt/.ipynb/.py files
  bash $DIR/remove_invisible_code_block_batch.sh docs
  python .jenkins/validate_tutorials_built.py

  # Step 5.1: Run post-processing script on .ipynb files:
  python .jenkins/post_process_notebooks.py

  # Step 6: Copy generated HTML files and static files to S3
  7z a manager.7z docs
  awsv2 s3 cp manager.7z s3://${BUCKET_NAME}/${COMMIT_ID}/manager.7z

  # Step 7: push new HTML files and static files to gh-pages
  if [[ "$COMMIT_SOURCE" == "refs/heads/master" || "$COMMIT_SOURCE" == "refs/heads/main" ]]; then
    git clone https://github.com/pytorch/tutorials.git -b gh-pages gh-pages
    cp -r docs/* gh-pages/
    pushd gh-pages
    # DANGER! DO NOT REMOVE THE `set +x` SETTING HERE!
    set +x
    git remote set-url origin https://pytorchbot:${GITHUB_PYTORCHBOT_TOKEN}@github.com/pytorch/tutorials.git
    set -x
    git add -f -A || true
    git config user.email "soumith+bot@pytorch.org"
    git config user.name "pytorchbot"
    git commit -m "Automated tutorials push" || true
    git status
    git push origin gh-pages
  fi
else
  make docs
fi<|MERGE_RESOLUTION|>--- conflicted
+++ resolved
@@ -22,25 +22,13 @@
 #Install PyTorch Nightly for test.
 # Nightly - pip install --pre torch torchvision torchaudio -f https://download.pytorch.org/whl/nightly/cu102/torch_nightly.html
 # Install 2.5 to merge all 2.4 PRs - uncomment to install nightly binaries (update the version as needed).
-<<<<<<< HEAD
-sudo pip uninstall -y torch torchvision torchaudio torchtext torchdata torchrl tensordict
-pip3 install torch==2.7.0 torchvision torchaudio --no-cache-dir --index-url https://download.pytorch.org/whl/test/cu126
-#sudo pip uninstall -y fbgemm-gpu
-#sudo pip3 install --pre fbgemm-gpu --index-url https://download.pytorch.org/whl/nightly/cu126/
-#pip install tensordict-nightly
-#pip install torchrl-nightly
-#sudo pip3 install fbgemm-gpu==1.1.0 torchrec==1.0.0 --no-cache-dir --index-url https://download.pytorch.org/whl/test/cu126
-
-
-=======
 # sudo pip uninstall -y torch torchvision torchaudio torchtext torchdata
 # sudo pip3 install torch==2.6.0 torchvision --no-cache-dir --index-url https://download.pytorch.org/whl/test/cu124
 # sudo pip uninstall -y fbgemm-gpu torchrec
 # sudo pip3 install fbgemm-gpu==1.1.0 torchrec==1.0.0 --no-cache-dir --index-url https://download.pytorch.org/whl/test/cu124
-sudo pip uninstall -y torch torchvision torchaudio torchtext torchdata torchrl tensordict
-pip3 install torch==2.7.0 torchvision torchaudio --no-cache-dir --index-url https://download.pytorch.org/whl/test/cu126
+# sudo pip uninstall -y torch torchvision torchaudio torchtext torchdata torchrl tensordict
+# pip3 install torch==2.7.0 torchvision torchaudio --no-cache-dir --index-url https://download.pytorch.org/whl/test/cu126
 #sudo pip uninstall -y fbgemm-gpu
->>>>>>> 5c60fe07
 # Install two language tokenizers for Translation with TorchText tutorial
 python -m spacy download en_core_web_sm
 python -m spacy download de_core_news_sm
