#!/bin/bash

set -ex

export BUCKET_NAME=pytorch-tutorial-build-pull-request

# set locale for click dependency in spacy
export LC_ALL=C.UTF-8
export LANG=C.UTF-8

DIR="$( cd "$( dirname "${BASH_SOURCE[0]}" )" >/dev/null && pwd )"

# Update root certificates by installing new libgnutls30

# Install pandoc (does not install from pypi)
sudo apt-get update
sudo apt-get install -y pandoc

# NS: Path to python runtime should already be part of docker container
# export PATH=/opt/conda/bin:$PATH

#Install PyTorch Nightly for test.
# Nightly - pip install --pre torch torchvision torchaudio -f https://download.pytorch.org/whl/nightly/cu102/torch_nightly.html
<<<<<<< HEAD
# Install 2.4 for testing - uncomment to install nightly binaries (update the version as needed).
pip uninstall -y torch torchvision torchaudio torchtext torchdata
pip3 install torch==2.4.0 torchvision torchaudio --no-cache-dir --index-url https://download.pytorch.org/whl/test/cu124
=======
# Install 2.2 for testing - uncomment to install nightly binaries (update the version as needed).
# pip uninstall -y torch torchvision torchaudio torchtext torchdata
# pip3 install torch==2.3.0 torchvision torchaudio --no-cache-dir --index-url https://download.pytorch.org/whl/test/cu121
>>>>>>> cad48392

# Install two language tokenizers for Translation with TorchText tutorial
python -m spacy download en_core_web_sm
python -m spacy download de_core_news_sm

awsv2 -i
awsv2 configure set default.s3.multipart_threshold 5120MB

# Decide whether to parallelize tutorial builds, based on $JOB_BASE_NAME
if [[ "${JOB_TYPE}" == "worker" ]]; then
  # Step 1: Remove runnable code from tutorials that are not supposed to be run
  python $DIR/remove_runnable_code.py beginner_source/aws_distributed_training_tutorial.py beginner_source/aws_distributed_training_tutorial.py || true
  # Temp remove for mnist download issue. (Re-enabled for 1.8.1)
  # python $DIR/remove_runnable_code.py beginner_source/fgsm_tutorial.py beginner_source/fgsm_tutorial.py || true
  # python $DIR/remove_runnable_code.py intermediate_source/spatial_transformer_tutorial.py intermediate_source/spatial_transformer_tutorial.py || true
  # Temp remove for 1.10 release.
  # python $DIR/remove_runnable_code.py advanced_source/neural_style_tutorial.py advanced_source/neural_style_tutorial.py || true

  # TODO: Fix bugs in these tutorials to make them runnable again
  # python $DIR/remove_runnable_code.py beginner_source/audio_classifier_tutorial.py beginner_source/audio_classifier_tutorial.py || true

  # Remove runnable code from tensorboard_profiler_tutorial.py as it frequently crashes, see https://github.com/pytorch/pytorch/issues/74139
  # python $DIR/remove_runnable_code.py intermediate_source/tensorboard_profiler_tutorial.py intermediate_source/tensorboard_profiler_tutorial.py || true

  # Step 2: Keep certain tutorials based on file count, and remove runnable code in all other tutorials
  # IMPORTANT NOTE: We assume that each tutorial has a UNIQUE filename.
  FILES_TO_RUN=$(python .jenkins/get_files_to_run.py)
  echo "FILES_TO_RUN: " ${FILES_TO_RUN}
  # Files to run must be accessible to subprocessed (at least to `download_data.py`)
  export FILES_TO_RUN

  # Step 3: Run `make docs` to generate HTML files and static files for these tutorialis
  pip3 install -e git+https://github.com/pytorch/pytorch_sphinx_theme.git#egg=pytorch_sphinx_theme
  make docs

  # Step 3.1: Run the post-processing script:
  python .jenkins/post_process_notebooks.py

  # Step 4: If any of the generated files are not related the tutorial files we want to run,
  # then we remove them
  set +x
  for filename in $(find docs/beginner docs/intermediate docs/advanced docs/recipes docs/prototype -name '*.html'); do
    file_basename=$(basename $filename .html)
    if [[ ! " ${FILES_TO_RUN} " =~ " ${file_basename} " ]]; then
      echo "removing $filename"
      rm $filename
    fi
  done
  for filename in $(find docs/beginner docs/intermediate docs/advanced docs/recipes docs/prototype -name '*.rst'); do
    file_basename=$(basename $filename .rst)
    if [[ ! " ${FILES_TO_RUN} " =~ " ${file_basename} " ]]; then
      echo "removing $filename"
      rm $filename
    fi
  done
  for filename in $(find docs/_downloads -name '*.py'); do
    file_basename=$(basename $filename .py)
    if [[ ! " ${FILES_TO_RUN} " =~ " ${file_basename} " ]]; then
      echo "removing $filename"
      rm $filename
    fi
  done
  for filename in $(find docs/_downloads -name '*.ipynb'); do
    file_basename=$(basename $filename .ipynb)
    if [[ ! " ${FILES_TO_RUN} " =~ " ${file_basename} " ]]; then
      echo "removing $filename"
      rm $filename
    fi
  done
  for filename in $(find docs/_sources/beginner docs/_sources/intermediate docs/_sources/advanced docs/_sources/recipes -name '*.rst.txt'); do
    file_basename=$(basename $filename .rst.txt)
    if [[ ! " ${FILES_TO_RUN} " =~ " ${file_basename} " ]]; then
      echo "removing $filename"
      rm $filename
    fi
  done
  for filename in $(find docs/.doctrees/beginner docs/.doctrees/intermediate docs/.doctrees/advanced docs/.doctrees/recipes docs/.doctrees/prototype -name '*.doctree'); do
    file_basename=$(basename $filename .doctree)
    if [[ ! " ${FILES_TO_RUN} " =~ " ${file_basename} " ]]; then
      echo "removing $filename"
      rm $filename
    fi
  done
  set -x

  # Step 5: Remove INVISIBLE_CODE_BLOCK from .html/.rst.txt/.ipynb/.py files
  bash $DIR/remove_invisible_code_block_batch.sh docs
  python .jenkins/validate_tutorials_built.py

  # Step 6: Copy generated files to S3, tag with commit ID
  7z a worker_${WORKER_ID}.7z docs
  awsv2 s3 cp worker_${WORKER_ID}.7z s3://${BUCKET_NAME}/${COMMIT_ID}/worker_${WORKER_ID}.7z
elif [[ "${JOB_TYPE}" == "manager" ]]; then
  # Step 1: Generate no-plot HTML pages for all tutorials
  pip3 install -e git+https://github.com/pytorch/pytorch_sphinx_theme.git#egg=pytorch_sphinx_theme
  make html-noplot
  cp -r _build/html docs

  # Step 2: Wait for all workers to finish
  # Don't actually need to do this because gha will wait

  # Step 3: Download generated with-plot HTML files and static files from S3, merge into one folder
  mkdir -p docs_with_plot/docs
  for ((worker_id=1;worker_id<NUM_WORKERS+1;worker_id++)); do
    awsv2 s3 cp s3://${BUCKET_NAME}/${COMMIT_ID}/worker_$worker_id.7z worker_$worker_id.7z
    7z x worker_$worker_id.7z -oworker_$worker_id
    yes | cp -R worker_$worker_id/docs/* docs_with_plot/docs
  done

  # Step 4: Copy all generated files into docs
  rsync -av docs_with_plot/docs/ docs --exclude='**aws_distributed_training_tutorial*'

  # Step 5: Remove INVISIBLE_CODE_BLOCK from .html/.rst.txt/.ipynb/.py files
  bash $DIR/remove_invisible_code_block_batch.sh docs
  python .jenkins/validate_tutorials_built.py

  # Step 5.1: Run post-processing script on .ipynb files:
  python .jenkins/post_process_notebooks.py

  # Step 6: Copy generated HTML files and static files to S3
  7z a manager.7z docs
  awsv2 s3 cp manager.7z s3://${BUCKET_NAME}/${COMMIT_ID}/manager.7z

  # Step 7: push new HTML files and static files to gh-pages
  if [[ "$COMMIT_SOURCE" == "refs/heads/master" || "$COMMIT_SOURCE" == "refs/heads/main" ]]; then
    git clone https://github.com/pytorch/tutorials.git -b gh-pages gh-pages
    cp -r docs/* gh-pages/
    pushd gh-pages
    # DANGER! DO NOT REMOVE THE `set +x` SETTING HERE!
    set +x
    git remote set-url origin https://pytorchbot:${GITHUB_PYTORCHBOT_TOKEN}@github.com/pytorch/tutorials.git
    set -x
    git add -f -A || true
    git config user.email "soumith+bot@pytorch.org"
    git config user.name "pytorchbot"
    git commit -m "Automated tutorials push" || true
    git status
    git push origin gh-pages
  fi
else
  make docs
fi<|MERGE_RESOLUTION|>--- conflicted
+++ resolved
@@ -21,15 +21,9 @@
 
 #Install PyTorch Nightly for test.
 # Nightly - pip install --pre torch torchvision torchaudio -f https://download.pytorch.org/whl/nightly/cu102/torch_nightly.html
-<<<<<<< HEAD
 # Install 2.4 for testing - uncomment to install nightly binaries (update the version as needed).
 pip uninstall -y torch torchvision torchaudio torchtext torchdata
 pip3 install torch==2.4.0 torchvision torchaudio --no-cache-dir --index-url https://download.pytorch.org/whl/test/cu124
-=======
-# Install 2.2 for testing - uncomment to install nightly binaries (update the version as needed).
-# pip uninstall -y torch torchvision torchaudio torchtext torchdata
-# pip3 install torch==2.3.0 torchvision torchaudio --no-cache-dir --index-url https://download.pytorch.org/whl/test/cu121
->>>>>>> cad48392
 
 # Install two language tokenizers for Translation with TorchText tutorial
 python -m spacy download en_core_web_sm
